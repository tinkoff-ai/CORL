# source: https://github.com/gwthomas/IQL-PyTorch
# https://arxiv.org/pdf/2110.06169.pdf
from typing import Any, Callable, Dict, List, Optional, Tuple, Union
import copy
from dataclasses import asdict, dataclass
import os
from pathlib import Path
import random
import uuid

import d4rl
import gym
import numpy as np
import pyrallis
import torch
from torch.distributions import Normal
import torch.nn as nn
import torch.nn.functional as F
from torch.optim.lr_scheduler import CosineAnnealingLR
import wandb

TensorBatch = List[torch.Tensor]


EXP_ADV_MAX = 100.0
LOG_STD_MIN = -20.0
LOG_STD_MAX = 2.0


@dataclass
class TrainConfig:
    # Experiment
    device: str = "cuda"
    env: str = "halfcheetah-medium-expert-v2"  # OpenAI gym environment name
    seed: int = 0  # Sets Gym, PyTorch and Numpy seeds
    eval_freq: int = int(5e3)  # How often (time steps) we evaluate
    n_episodes: int = 10  # How many episodes run during evaluation
    max_timesteps: int = int(1e6)  # Max time steps to run environment
    checkpoints_path: str = "./models/iql"  # Save path
    load_model: str = ""  # Model load file name, "" doesn't load
    # IQL
    buffer_size: int = 2_000_000  # Replay buffer size
    batch_size: int = 256  # Batch size for all networks
    discount: float = 0.99  # Discount factor
    tau: float = 0.005  # Target network update rate
    beta: float = 3.0  # Inverse temperature. Small beta -> BC, big beta -> maximizing Q
    iql_tau: float = 0.7  # Coefficient for asymmetric loss
    iql_deterministic: bool = False  # Use deterministic actor
    normalize: bool = True  # Normalize states
    normalize_reward: bool = False  # Normalize reward
    # Wandb logging
    project: str = "CORL"
    group: str = "IQL-D4RL"
    name: str = "IQL"


def soft_update(target: nn.Module, source: nn.Module, tau: float):
    for target_param, source_param in zip(target.parameters(), source.parameters()):
        target_param.data.copy_((1 - tau) * target_param.data + tau * source_param.data)


def compute_mean_std(states: np.ndarray, eps: float) -> Tuple[np.ndarray, np.ndarray]:
    mean = states.mean(0)
    std = states.std(0) + eps
    return mean, std


def normalize_states(states: np.ndarray, mean: np.ndarray, std: np.ndarray):
    return (states - mean) / std


def wrap_env(
    env: gym.Env,
    state_mean: Union[np.ndarray, float] = 0.0,
    state_std: Union[np.ndarray, float] = 1.0,
    reward_scale: float = 1.0,
) -> gym.Env:
    # PEP 8: E731 do not assign a lambda expression, use a def
    def normalize_state(state):
        return (
            state - state_mean
        ) / state_std  # epsilon should be already added in std.

    def scale_reward(reward):
        # Please be careful, here reward is multiplied by scale!
        return reward_scale * reward

    env = gym.wrappers.TransformObservation(env, normalize_state)
    if reward_scale != 1.0:
        env = gym.wrappers.TransformReward(env, scale_reward)
    return env


class ReplayBuffer:
    def __init__(
        self,
        state_dim: int,
        action_dim: int,
        buffer_size: int,
        device: str = "cpu",
    ):
        self._buffer_size = buffer_size
        self._pointer = 0
        self._size = 0

        self._states = torch.zeros(
            (buffer_size, state_dim), dtype=torch.float32, device=device
        )
        self._actions = torch.zeros(
            (buffer_size, action_dim), dtype=torch.float32, device=device
        )
        self._rewards = torch.zeros((buffer_size, 1), dtype=torch.float32, device=device)
        self._next_states = torch.zeros(
            (buffer_size, state_dim), dtype=torch.float32, device=device
        )
        self._dones = torch.zeros((buffer_size, 1), dtype=torch.float32, device=device)
        self._device = device

    def _to_tensor(self, data: np.ndarray) -> torch.Tensor:
        return torch.tensor(data, dtype=torch.float32, device=self._device)

    # Loads data in d4rl format, i.e. from Dict[str, np.array].
    def load_d4rl_dataset(self, data: Dict[str, np.ndarray]):
        if self._size != 0:
            raise ValueError("Trying to load data into non-empty replay buffer")
        n_transitions = data["observations"].shape[0]
        if n_transitions > self._buffer_size:
            raise ValueError(
                "Replay buffer is smaller than the dataset you are trying to load!"
            )
        self._states[:n_transitions] = self._to_tensor(data["observations"])
        self._actions[:n_transitions] = self._to_tensor(data["actions"])
        self._rewards[:n_transitions] = self._to_tensor(data["rewards"][..., None])
        self._next_states[:n_transitions] = self._to_tensor(data["next_observations"])
        self._dones[:n_transitions] = self._to_tensor(data["terminals"][..., None])
        self._size += n_transitions
        self._pointer = min(self._size, n_transitions)

        print(f"Dataset size: {n_transitions}")

    def sample(self, batch_size: int) -> TensorBatch:
        indices = np.random.randint(0, min(self._size, self._pointer), size=batch_size)
        states = self._states[indices]
        actions = self._actions[indices]
        rewards = self._rewards[indices]
        next_states = self._next_states[indices]
        dones = self._dones[indices]
        return [states, actions, rewards, next_states, dones]

    def add_transition(self):
        # Use this method to add new data into the replay buffer during fine-tuning.
        # I left it unimplemented since now we do not do fine-tuning.
        raise NotImplementedError


def set_seed(
    seed: int, env: Optional[gym.Env] = None, deterministic_torch: bool = False
):
    if env is not None:
        env.seed(seed)
        env.action_space.seed(seed)
    os.environ["PYTHONHASHSEED"] = str(seed)
    np.random.seed(seed)
    random.seed(seed)
    torch.manual_seed(seed)
    torch.use_deterministic_algorithms(deterministic_torch)


def wandb_init(config: dict) -> None:
    wandb.init(
        config=config,
        project=config["project"],
        group=config["group"],
        name=config["name"],
        id=str(uuid.uuid4()),
    )
    wandb.run.save()


@torch.no_grad()
def eval_actor(
    env: gym.Env, actor: nn.Module, device: str, n_episodes: int, seed: int
) -> np.ndarray:
    env.seed(seed)
    actor.eval()
    episode_rewards = []
    for _ in range(n_episodes):
        state, done = env.reset(), False
        episode_reward = 0.0
        while not done:
            action = actor.act(state, device)
            state, reward, done, _ = env.step(action)
            episode_reward += reward
        episode_rewards.append(episode_reward)

    actor.train()
    return np.asarray(episode_rewards)


def return_reward_range(dataset, max_episode_steps):
    returns, lengths = [], []
    ep_ret, ep_len = 0.0, 0
    for r, d in zip(dataset["rewards"], dataset["terminals"]):
        ep_ret += float(r)
        ep_len += 1
        if d or ep_len == max_episode_steps:
            returns.append(ep_ret)
            lengths.append(ep_len)
            ep_ret, ep_len = 0.0, 0
    lengths.append(ep_len)  # but still keep track of number of steps
    assert sum(lengths) == len(dataset["rewards"])
    return min(returns), max(returns)


def modify_reward(dataset, env_name, max_episode_steps=1000):
    if any(s in env_name for s in ("halfcheetah", "hopper", "walker2d")):
        min_ret, max_ret = return_reward_range(dataset, max_episode_steps)
        dataset["rewards"] /= max_ret - min_ret
        dataset["rewards"] *= max_episode_steps
    elif "antmaze" in env_name:
        dataset["rewards"] -= 1.0


def asymmetric_l2_loss(u: torch.Tensor, tau: float) -> torch.Tensor:
    return torch.mean(torch.abs(tau - (u < 0).float()) * u**2)


class Squeeze(nn.Module):
    def __init__(self, dim=-1):
        super().__init__()
        self.dim = dim

    def forward(self, x: torch.Tensor) -> torch.Tensor:
        return x.squeeze(dim=self.dim)


class MLP(nn.Module):
    def __init__(
        self,
        dims,
        activation_fn: Callable[[], nn.Module] = nn.ReLU,
        output_activation_fn: Callable[[], nn.Module] = None,
        squeeze_output: bool = False,
    ):
        super().__init__()
        n_dims = len(dims)
        if n_dims < 2:
            raise ValueError("MLP requires at least two dims (input and output)")

        layers = []
        for i in range(n_dims - 2):
            layers.append(nn.Linear(dims[i], dims[i + 1]))
            layers.append(activation_fn())
        layers.append(nn.Linear(dims[-2], dims[-1]))
        if output_activation_fn is not None:
            layers.append(output_activation_fn())
        if squeeze_output:
            if dims[-1] != 1:
                raise ValueError("Last dim must be 1 when squeezing")
            layers.append(Squeeze(-1))
        self.net = nn.Sequential(*layers)

    def forward(self, x: torch.Tensor) -> torch.Tensor:
        return self.net(x)


class GaussianPolicy(nn.Module):
    def __init__(
        self,
        state_dim: int,
        act_dim: int,
        max_action: float,
        hidden_dim: int = 256,
        n_hidden: int = 2,
    ):
        super().__init__()
<<<<<<< HEAD
        self.net = MLP([state_dim, *([hidden_dim] * n_hidden), act_dim], output_activation_fn=nn.Tanh)
=======
        self.net = MLP(
            [state_dim, *([hidden_dim] * n_hidden), act_dim],
            output_activation_fn=nn.Tanh,
        )
>>>>>>> b62fa28e
        self.log_std = nn.Parameter(torch.zeros(act_dim, dtype=torch.float32))
        self.max_action = max_action

    def forward(self, obs: torch.Tensor) -> Normal:
        mean = self.net(obs)
        std = torch.exp(self.log_std.clamp(LOG_STD_MIN, LOG_STD_MAX))
        return Normal(mean, std)

    @torch.no_grad()
    def act(self, state: np.ndarray, device: str = "cpu"):
        state = torch.tensor(state.reshape(1, -1), device=device, dtype=torch.float32)
        dist = self(state)
        action = dist.mean if not self.training else dist.sample()
        action = torch.clamp(self.max_action * action, -self.max_action, self.max_action)
        return action.cpu().data.numpy().flatten()


class DeterministicPolicy(nn.Module):
    def __init__(
        self,
        state_dim: int,
        act_dim: int,
        max_action: float,
        hidden_dim: int = 256,
        n_hidden: int = 2,
    ):
        super().__init__()
        self.net = MLP(
            [state_dim, *([hidden_dim] * n_hidden), act_dim],
            output_activation_fn=nn.Tanh,
        )
        self.max_action = max_action

    def forward(self, obs: torch.Tensor) -> torch.Tensor:
        return self.net(obs)

    @torch.no_grad()
    def act(self, state: np.ndarray, device: str = "cpu"):
        state = torch.tensor(state.reshape(1, -1), device=device, dtype=torch.float32)
        return (
            torch.clamp(self(state) * self.max_action, -self.max_action, self.max_action)
            .cpu()
            .data.numpy()
            .flatten()
        )


class TwinQ(nn.Module):
    def __init__(
        self, state_dim: int, action_dim: int, hidden_dim: int = 256, n_hidden: int = 2
    ):
        super().__init__()
        dims = [state_dim + action_dim, *([hidden_dim] * n_hidden), 1]
        self.q1 = MLP(dims, squeeze_output=True)
        self.q2 = MLP(dims, squeeze_output=True)

    def both(
        self, state: torch.Tensor, action: torch.Tensor
    ) -> Tuple[torch.Tensor, torch.Tensor]:
        sa = torch.cat([state, action], 1)
        return self.q1(sa), self.q2(sa)

    def forward(self, state: torch.Tensor, action: torch.Tensor) -> torch.Tensor:
        return torch.min(*self.both(state, action))


class ValueFunction(nn.Module):
    def __init__(self, state_dim: int, hidden_dim: int = 256, n_hidden: int = 2):
        super().__init__()
        dims = [state_dim, *([hidden_dim] * n_hidden), 1]
        self.v = MLP(dims, squeeze_output=True)

    def forward(self, state: torch.Tensor) -> torch.Tensor:
        return self.v(state)


class ImplicitQLearning:
    def __init__(
        self,
        max_action: float,
        actor: nn.Module,
        actor_optimizer: torch.optim.Optimizer,
        q_network: nn.Module,
        q_optimizer: torch.optim.Optimizer,
        v_network: nn.Module,
        v_optimizer: torch.optim.Optimizer,
        iql_tau: float = 0.7,
        beta: float = 3.0,
        max_steps: int = 1000000,
        discount: float = 0.99,
        tau: float = 0.005,
        device: str = "cpu",
    ):
        self.max_action = max_action
        self.qf = q_network
        self.q_target = copy.deepcopy(self.qf).requires_grad_(False).to(device)
        self.vf = v_network
        self.actor = actor
        self.v_optimizer = v_optimizer
        self.q_optimizer = q_optimizer
        self.actor_optimizer = actor_optimizer
        self.actor_lr_schedule = CosineAnnealingLR(self.actor_optimizer, max_steps)
        self.iql_tau = iql_tau
        self.beta = beta
        self.discount = discount
        self.tau = tau

        self.total_it = 0
        self.device = device

    def _update_v(self, observations, actions, log_dict) -> torch.Tensor:
        # Update value function
        with torch.no_grad():
            q1, q2 = self.q_target.both(observations, actions)
            target_q = torch.minimum(q1, q2)

        v = self.vf(observations)
        adv = target_q - v
        v_loss = asymmetric_l2_loss(adv, self.iql_tau)
        log_dict["value_loss"] = v_loss.item()
        self.v_optimizer.zero_grad()
        v_loss.backward()
        self.v_optimizer.step()
        return adv

    def _update_q(
        self,
        next_v,
        observations,
        actions,
        rewards,
        terminals,
        log_dict,
    ):
        targets = rewards + (1.0 - terminals.float()) * self.discount * next_v.detach()
        q1, q2 = self.qf.both(observations, actions)
        q_loss = (F.mse_loss(q1, targets) + F.mse_loss(q2, targets)) / 2
        log_dict["q_loss"] = q_loss.item()
        self.q_optimizer.zero_grad()
        q_loss.backward()
        self.q_optimizer.step()

        # Update target Q network
        soft_update(self.q_target, self.qf, self.tau)

    def _update_policy(self, adv, observations, actions, log_dict):
        exp_adv = torch.exp(self.beta * adv.detach()).clamp(max=EXP_ADV_MAX)
        policy_out = self.actor(observations)
        if isinstance(policy_out, torch.distributions.Distribution):
            bc_losses = -policy_out.log_prob(actions).sum(-1, keepdim=False)
        elif torch.is_tensor(policy_out):
            if policy_out.shape != actions.shape:
                raise RuntimeError("Actions shape missmatch")
            bc_losses = torch.sum((policy_out - actions) ** 2, dim=1)
        else:
            raise NotImplementedError
        policy_loss = torch.mean(exp_adv * bc_losses)
        log_dict["actor_loss"] = policy_loss.item()
        self.actor_optimizer.zero_grad()
        policy_loss.backward()
        self.actor_optimizer.step()
        self.actor_lr_schedule.step()

    def train(self, batch: TensorBatch) -> Dict[str, float]:
        self.total_it += 1
        (
            observations,
            actions,
            rewards,
            next_observations,
            dones,
        ) = batch
        log_dict = {}

        with torch.no_grad():
            next_v = self.vf(next_observations)
        # Update value function
        adv = self._update_v(observations, actions, log_dict)
        rewards = rewards.squeeze(dim=-1)
        dones = dones.squeeze(dim=-1)
        # Update Q function
        self._update_q(next_v, observations, actions, rewards, dones, log_dict)
        # Update actor
        self._update_policy(adv, observations, actions, log_dict)

        return log_dict

    def state_dict(self) -> Dict[str, Any]:
        return {
            "qf": self.qf.state_dict(),
            "q_optimizer": self.q_optimizer.state_dict(),
            "vf": self.vf.state_dict(),
            "v_optimizer": self.v_optimizer.state_dict(),
            "actor": self.actor.state_dict(),
            "actor_optimizer": self.actor_optimizer.state_dict(),
            "actor_lr_schedule": self.actor_lr_schedule.state_dict(),
            "total_it": self.total_it,
        }

    def load_state_dict(self, state_dict: Dict[str, Any]):
        self.qf.load_state_dict(state_dict["qf"])
        self.q_optimizer.load_state_dict(state_dict["q_optimizer"])
        self.q_target = copy.deepcopy(self.qf)

        self.vf.load_state_dict(state_dict["vf"])
        self.v_optimizer.load_state_dict(state_dict["v_optimizer"])

        self.actor.load_state_dict(state_dict["actor"])
        self.actor_optimizer.load_state_dict(state_dict["actor_optimizer"])
        self.actor_lr_schedule.load_state_dict(state_dict["actor_lr_schedule"])

        self.total_it = state_dict["total_it"]


@pyrallis.wrap()
def train(config: TrainConfig):
    env = gym.make(config.env)

    state_dim = env.observation_space.shape[0]
    action_dim = env.action_space.shape[0]

    dataset = d4rl.qlearning_dataset(env)

    if config.normalize_reward:
        modify_reward(dataset, config.env)

    if config.normalize:
        state_mean, state_std = compute_mean_std(dataset["observations"], eps=1e-3)
    else:
        state_mean, state_std = 0, 1

    dataset["observations"] = normalize_states(
        dataset["observations"], state_mean, state_std
    )
    dataset["next_observations"] = normalize_states(
        dataset["next_observations"], state_mean, state_std
    )
    env = wrap_env(env, state_mean=state_mean, state_std=state_std)
    replay_buffer = ReplayBuffer(
        state_dim,
        action_dim,
        config.buffer_size,
        config.device,
    )
    replay_buffer.load_d4rl_dataset(dataset)

    max_action = float(env.action_space.high[0])

    if config.checkpoints_path is not None:
        print(f"Checkpoints path: {config.checkpoints_path}")
        os.makedirs(config.checkpoints_path, exist_ok=True)
        with open(os.path.join(config.checkpoints_path, "config.yaml"), "w") as f:
            pyrallis.dump(config, f)

    # Set seeds
    seed = config.seed
    set_seed(seed, env)

    q_network = TwinQ(state_dim, action_dim).to(config.device)
    v_network = ValueFunction(state_dim).to(config.device)
    actor = (
        DeterministicPolicy(state_dim, action_dim, max_action)
        if config.iql_deterministic
        else GaussianPolicy(state_dim, action_dim, max_action)
    ).to(config.device)
    v_optimizer = torch.optim.Adam(v_network.parameters(), lr=3e-4)
    q_optimizer = torch.optim.Adam(q_network.parameters(), lr=3e-4)
    actor_optimizer = torch.optim.Adam(actor.parameters(), lr=3e-4)

    kwargs = {
        "max_action": max_action,
        "actor": actor,
        "actor_optimizer": actor_optimizer,
        "q_network": q_network,
        "q_optimizer": q_optimizer,
        "v_network": v_network,
        "v_optimizer": v_optimizer,
        "discount": config.discount,
        "tau": config.tau,
        "device": config.device,
        # IQL
        "beta": config.beta,
        "iql_tau": config.iql_tau,
        "max_steps": config.max_timesteps,
    }

    print("---------------------------------------")
    print(f"Training IQL, Env: {config.env}, Seed: {seed}")
    print("---------------------------------------")

    # Initialize actor
    trainer = ImplicitQLearning(**kwargs)

    if config.load_model != "":
        policy_file = Path(config.load_model)
        trainer.load_state_dict(torch.load(policy_file))
        actor = trainer.actor

    wandb_init(asdict(config))

    evaluations = []
    for t in range(int(config.max_timesteps)):
        batch = replay_buffer.sample(config.batch_size)
        batch = [b.to(config.device) for b in batch]
        log_dict = trainer.train(batch)
        wandb.log(log_dict, step=trainer.total_it)
        # Evaluate episode
        if (t + 1) % config.eval_freq == 0:
            print(f"Time steps: {t + 1}")
            eval_scores = eval_actor(
                env,
                actor,
                device=config.device,
                n_episodes=config.n_episodes,
                seed=config.seed,
            )
            eval_score = eval_scores.mean()
            normalized_eval_score = env.get_normalized_score(eval_score) * 100.0
            evaluations.append(normalized_eval_score)
            print("---------------------------------------")
            print(
                f"Evaluation over {config.n_episodes} episodes: "
                f"{eval_score:.3f} , D4RL score: {normalized_eval_score:.3f}"
            )
            print("---------------------------------------")
            if config.checkpoints_path is not None:
                torch.save(
                    trainer.state_dict(),
                    os.path.join(config.checkpoints_path, f"checkpoint_{t}.pt"),
                )
            wandb.log(
                {"d4rl_normalized_score": normalized_eval_score}, step=trainer.total_it
            )


if __name__ == "__main__":
    train()<|MERGE_RESOLUTION|>--- conflicted
+++ resolved
@@ -274,14 +274,10 @@
         n_hidden: int = 2,
     ):
         super().__init__()
-<<<<<<< HEAD
-        self.net = MLP([state_dim, *([hidden_dim] * n_hidden), act_dim], output_activation_fn=nn.Tanh)
-=======
         self.net = MLP(
             [state_dim, *([hidden_dim] * n_hidden), act_dim],
             output_activation_fn=nn.Tanh,
         )
->>>>>>> b62fa28e
         self.log_std = nn.Parameter(torch.zeros(act_dim, dtype=torch.float32))
         self.max_action = max_action
 
